--- conflicted
+++ resolved
@@ -253,15 +253,8 @@
     // load class stats
     let mut max_class = 0;
     traverse_data_dir(path, &mut |p| {
-<<<<<<< HEAD
-        if p.file_name().unwrap().to_string_lossy() == "level_modifiers.json" {
-=======
-        let file_name = path.file_name().unwrap().to_string_lossy();
-        if file_name == "level_modifiers.json" {
-            return Ok(());
-        }
-        if file_name == "level_modifiers.toml" {
->>>>>>> eb6f8eac
+        let file_name = p.file_name().unwrap().to_string_lossy();
+        if file_name == "level_modifiers.json" || file_name == "level_modifiers.toml" {
             return Ok(());
         }
         println!("\tParsing class stats data {}...", p.display());
