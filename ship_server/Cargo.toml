--- conflicted
+++ resolved
@@ -11,17 +11,10 @@
 rand = "0.8.5"
 rsa = "0.9.6"
 pso2packetlib = { workspace = true, default-features = false, features = ["serde", "split_connection", "vita_enc", "base_enc", "ppac", "item_attrs", "tokio"] }
-<<<<<<< HEAD
 sqlx = { version = "0.7.4", default-features = false, features = ["runtime-tokio", "sqlite", "migrate", "any"] }
-thiserror = "1.0.58"
-serde_json = "1.0.115"
-rmp-serde = "1.1.2" 
-=======
-sqlx = { version = "0.7.4", default-features = false, features = ["runtime-tokio", "sqlite", "migrate"] }
 thiserror = "1.0.59"
 serde_json = "1.0.116"
 rmp-serde = "1.3.0" 
->>>>>>> 23cbfe1d
 half = "2.4.1"
 serde = "1.0.199"
 memory-stats = "1.1.0"
